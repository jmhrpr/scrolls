[package]
name = "scrolls"
description = "Cardano Scrolls"
version = "0.4.0"
edition = "2021"
repository = "https://github.com/txpipe/scrolls"
homepage = "https://github.com/txpipe/scrolls"
documentation = "https://docs.rs/scrolls"
license = "Apache-2.0"
readme = "README.md"
authors = ["Santiago Carmuega <santiago@carmuega.me>"]


[dependencies]
<<<<<<< HEAD
pallas = { git = "https://github.com/jmhrpr/pallas.git", branch = "adamint" }
=======
pallas = "0.14.0-alpha.5"
# pallas = { path = "../pallas/pallas" }
# pallas = { git = "https://github.com/txpipe/pallas.git" }
>>>>>>> 8ead6bf2
hex = "0.4.3"
net2 = "0.2.37"
bech32 = "0.8.1"
clap = { version = "3.2.6", features = ["derive"] }
log = "0.4.14"
env_logger = "0.9.0"
merge = "0.1.0"
config = { version = "0.13.0", default-features = false, features = [
    "toml",
    "json",
] }
serde = { version = "1.0.136", features = ["derive"] }
serde_json = "1.0.79"
minicbor = "0.14.1"
prometheus_exporter = { version = "0.8.4", default-features = false }
# gasket = { path = "../../construkts/gasket-rs" }
gasket = { git = "https://github.com/construkts/gasket-rs.git" }
thiserror = "1.0.30"
redis = "0.21.5"
sled = "0.34.7"
lazy_static = "1.4.0"
rayon = "1.5.3"

# async feature
futures = { version = "0.3.24", optional = true }
tokio = { version = "1.21.1", features = ["rt-multi-thread"], optional = true }

# elastic feature
elasticsearch = { version = "8.4.0-alpha.1", optional = true }

# tui feature
indicatif = { version = "0.17.0-rc.11", optional = true }

# required for CI to complete successfully
openssl = { version = "0.10", optional = true, features = ["vendored"] }

[features]
async = ["futures", "tokio"]
elastic = ["elasticsearch", "async", "openssl"]
unstable = ["elastic"]
tui = ["indicatif"]
default = ["tui"]<|MERGE_RESOLUTION|>--- conflicted
+++ resolved
@@ -12,13 +12,7 @@
 
 
 [dependencies]
-<<<<<<< HEAD
 pallas = { git = "https://github.com/jmhrpr/pallas.git", branch = "adamint" }
-=======
-pallas = "0.14.0-alpha.5"
-# pallas = { path = "../pallas/pallas" }
-# pallas = { git = "https://github.com/txpipe/pallas.git" }
->>>>>>> 8ead6bf2
 hex = "0.4.3"
 net2 = "0.2.37"
 bech32 = "0.8.1"
